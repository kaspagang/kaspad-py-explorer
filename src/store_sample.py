--- conflicted
+++ resolved
@@ -1,4 +1,3 @@
-<<<<<<< HEAD
 import numpy as np
 import pandas as pd
 import matplotlib.pyplot as plt
@@ -6,60 +5,27 @@
 
 
 def main():
-    store = Store()
-    store.load_blocks()
-    df = pd.DataFrame(store.load_data(
-        ['timeInMilliseconds'], ['pubkey_script']))
-    df_grouped = df.groupby('pubkey_script')
+        store = Store()
+        store.load_blocks()
+        df = pd.DataFrame(store.load_data(
+            ['timeInMilliseconds'], ['pubkey_script']))
+        df_grouped = df.groupby('pubkey_script')
 
-    # Get a random block
-    block_hash = df['hash'].iloc[100]
-    block_data = store.get_block_data(block_hash)
+        # Get a random block
+        block_hash = df['hash'].iloc[100]
+        block_data = store.get_block_data(block_hash)
 
-    # Get group of block miner
-    df_miner = df_grouped.get_group(block_data.pubkey_script)
+        # Get group of block miner
+        df_miner = df_grouped.get_group(block_data.pubkey_script)
 
-    # Plot the timestamps
-    plt.figure(figsize=(6, 4))
-    plt.scatter(df_miner['timeInMilliseconds'], np.ones(
-        len(df_miner['timeInMilliseconds'])), s=0.01)
-    plt.show()
-    store.close()
+        # Plot the timestamps
+        plt.figure(figsize=(6, 4))
+        plt.scatter(df_miner['timeInMilliseconds'], np.ones(
+            len(df_miner['timeInMilliseconds'])), s=0.01)
+        plt.show()
+        store.close()
 
 
 
 if __name__ == '__main__':
-    main()
-=======
-import numpy as np
-import pandas as pd
-import matplotlib.pyplot as plt
-from store import *
-
-
-def main():
-    store = Store()
-    store.load_blocks()
-    df = pd.DataFrame(store.load_data(
-        ['timeInMilliseconds'], ['pubkey_script']))
-    df_grouped = df.groupby('pubkey_script')
-
-    # Get a random block
-    block_hash = df['hash'].iloc[100]
-    block_data = store.get_block_data(block_hash)
-
-    # Get group of block miner
-    df_miner = df_grouped.get_group(block_data.pubkey_script)
-
-    # Plot the timestamps
-    plt.figure(figsize=(6, 4))
-    plt.scatter(df_miner['timeInMilliseconds'], np.ones(
-        len(df_miner['timeInMilliseconds'])), s=0.01)
-    plt.show()
-    store.close()
-
-
-
-if __name__ == '__main__':
-    main()
->>>>>>> 8a9c573a
+        main()